--- conflicted
+++ resolved
@@ -1,6 +1,5 @@
 use core::alloc::{Alloc, GlobalAlloc, Layout};
 use core::{cmp, slice};
-use core::ptr::NonNull;
 
 use super::FONT;
 use super::primitive::{fast_set32, fast_set64, fast_copy};
@@ -16,11 +15,7 @@
 impl Display {
     pub fn new(width: usize, height: usize, onscreen: usize) -> Display {
         let size = width * height;
-<<<<<<< HEAD
-        let offscreen = unsafe { Heap.alloc(Layout::from_size_align_unchecked(size * 4, 4096)).unwrap().as_ptr() };
-=======
         let offscreen = unsafe { ::ALLOCATOR.alloc(Layout::from_size_align_unchecked(size * 4, 4096)).unwrap() };
->>>>>>> c28c147a
         unsafe { fast_set64(offscreen as *mut u64, 0, size/2) };
         Display {
             width: width,
@@ -149,10 +144,6 @@
 
 impl Drop for Display {
     fn drop(&mut self) {
-<<<<<<< HEAD
-        unsafe { Heap.dealloc(NonNull::new(self.offscreen.as_mut_ptr()).unwrap().as_opaque(), Layout::from_size_align_unchecked(self.offscreen.len() * 4, 4096)) };
-=======
         unsafe { ::ALLOCATOR.dealloc(self.offscreen.as_mut_ptr() as *mut u8, Layout::from_size_align_unchecked(self.offscreen.len() * 4, 4096)) };
->>>>>>> c28c147a
     }
 }