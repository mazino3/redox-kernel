//! # Paging
//! Some code was borrowed from [Phil Opp's Blog](http://os.phil-opp.com/modifying-page-tables.html)

use core::ops::{Deref, DerefMut};
use core::{mem, ptr};
use spin::Mutex;
use x86::msr;

use crate::memory::Frame;

use self::mapper::{Mapper, PageFlushAll};
use self::temporary_page::TemporaryPage;

<<<<<<< HEAD
pub use rmm::{
    Arch as RmmArch,
    PageFlags,
    PhysicalAddress,
    VirtualAddress,
    X8664Arch as RmmA,
};
=======
pub use rmm::PhysicalAddress;
>>>>>>> 17c26155

pub mod entry;
pub mod mapper;
pub mod table;
pub mod temporary_page;

/// Number of entries per page table
pub const ENTRY_COUNT: usize = 512;

/// Size of pages
pub const PAGE_SIZE: usize = 4096;

//TODO: This is a rudimentary recursive mutex used to naively fix multi_core issues, replace it!
pub struct PageTableLock {
    cpu_id: usize,
    count: usize,
}

pub static PAGE_TABLE_LOCK: Mutex<PageTableLock> = Mutex::new(PageTableLock {
    cpu_id: 0,
    count: 0,
});

fn page_table_lock() {
    let cpu_id = crate::cpu_id();
    loop {
        {
            let mut lock = PAGE_TABLE_LOCK.lock();
            if lock.count == 0 || lock.cpu_id == cpu_id {
                lock.cpu_id = cpu_id;
                lock.count += 1;
                return;
            }
        }
        crate::arch::interrupt::pause();
    }
}

fn page_table_unlock() {
    let mut lock = PAGE_TABLE_LOCK.lock();
    lock.count -= 1;
}

/// Setup page attribute table
unsafe fn init_pat() {
    let uncacheable = 0;
    let write_combining = 1;
    let write_through = 4;
    //let write_protected = 5;
    let write_back = 6;
    let uncached = 7;

    let pat0 = write_back;
    let pat1 = write_through;
    let pat2 = uncached;
    let pat3 = uncacheable;

    let pat4 = write_combining;
    let pat5 = pat1;
    let pat6 = pat2;
    let pat7 = pat3;

    msr::wrmsr(
        msr::IA32_PAT,
        pat7 << 56
            | pat6 << 48
            | pat5 << 40
            | pat4 << 32
            | pat3 << 24
            | pat2 << 16
            | pat1 << 8
            | pat0,
    );
}

/// Map TSS
unsafe fn map_tss(cpu_id: usize, mapper: &mut Mapper) -> PageFlushAll<RmmA> {
    extern "C" {
        /// The starting byte of the thread data segment
        static mut __tdata_start: u8;
        /// The ending byte of the thread data segment
        static mut __tdata_end: u8;
        /// The starting byte of the thread BSS segment
        static mut __tbss_start: u8;
        /// The ending byte of the thread BSS segment
        static mut __tbss_end: u8;
    }

    let size = &__tbss_end as *const _ as usize - &__tdata_start as *const _ as usize;
    let start = crate::KERNEL_PERCPU_OFFSET + crate::KERNEL_PERCPU_SIZE * cpu_id;
    let end = start + size;

    let flush_all = PageFlushAll::new();
    let start_page = Page::containing_address(VirtualAddress::new(start));
    let end_page = Page::containing_address(VirtualAddress::new(end - 1));
    for page in Page::range_inclusive(start_page, end_page) {
        let result = mapper.map(page, PageFlags::new().write(true));
        flush_all.consume(result);
    }
    flush_all
}

/// Copy tdata, clear tbss, set TCB self pointer
unsafe fn init_tcb(cpu_id: usize) -> usize {
    extern "C" {
        /// The starting byte of the thread data segment
        static mut __tdata_start: u8;
        /// The ending byte of the thread data segment
        static mut __tdata_end: u8;
        /// The starting byte of the thread BSS segment
        static mut __tbss_start: u8;
        /// The ending byte of the thread BSS segment
        static mut __tbss_end: u8;
    }

    let tcb_offset;
    {
        let size = &__tbss_end as *const _ as usize - &__tdata_start as *const _ as usize;
        let tbss_offset = &__tbss_start as *const _ as usize - &__tdata_start as *const _ as usize;

        let start = crate::KERNEL_PERCPU_OFFSET + crate::KERNEL_PERCPU_SIZE * cpu_id;
        let end = start + size;
        tcb_offset = end - mem::size_of::<usize>();

        ptr::copy(&__tdata_start as *const u8, start as *mut u8, tbss_offset);
        ptr::write_bytes((start + tbss_offset) as *mut u8, 0, size - tbss_offset);

        *(tcb_offset as *mut usize) = end;
    }
    tcb_offset
}

/// Initialize paging
///
/// Returns page table and thread control block offset
pub unsafe fn init(
    cpu_id: usize,
) -> (ActivePageTable, usize) {
    extern "C" {
        /// The starting byte of the text (code) data segment.
        static mut __text_start: u8;
        /// The ending byte of the text (code) data segment.
        static mut __text_end: u8;
        /// The starting byte of the _.rodata_ (read-only data) segment.
        static mut __rodata_start: u8;
        /// The ending byte of the _.rodata_ (read-only data) segment.
        static mut __rodata_end: u8;
        /// The starting byte of the _.data_ segment.
        static mut __data_start: u8;
        /// The ending byte of the _.data_ segment.
        static mut __data_end: u8;
        /// The starting byte of the thread data segment
        static mut __tdata_start: u8;
        /// The ending byte of the thread data segment
        static mut __tdata_end: u8;
        /// The starting byte of the thread BSS segment
        static mut __tbss_start: u8;
        /// The ending byte of the thread BSS segment
        static mut __tbss_end: u8;
        /// The starting byte of the _.bss_ (uninitialized data) segment.
        static mut __bss_start: u8;
        /// The ending byte of the _.bss_ (uninitialized data) segment.
        static mut __bss_end: u8;
    }

    init_pat();

    let mut active_table = ActivePageTable::new_unlocked(PageTableType::User);

    let flush_all = map_tss(cpu_id, &mut active_table);
    flush_all.flush();

    return (active_table, init_tcb(cpu_id));
}

pub unsafe fn init_ap(
    cpu_id: usize,
    bsp_table: usize,
) -> usize {
    init_pat();

    let mut active_table = ActivePageTable::new_unlocked(PageTableType::User);

    let mut new_table = InactivePageTable::from_address(bsp_table);

    let mut temporary_page = TemporaryPage::new(Page::containing_address(VirtualAddress::new(
        crate::USER_TMP_MISC_OFFSET,
    )));

    active_table.with(&mut new_table, &mut temporary_page, |mapper| {
        let flush_all = map_tss(cpu_id, mapper);
        // The flush can be ignored as this is not the active table. See later active_table.switch
        flush_all.ignore();
    });

    // This switches the active table, which is setup by the bootloader, to a correct table
    // setup by the lambda above. This will also flush the TLB
    active_table.switch(new_table);

    init_tcb(cpu_id)
}

#[derive(Debug)]
pub struct ActivePageTable {
    mapper: Mapper,
    locked: bool,
}

pub enum PageTableType {
    User,
    Kernel
}

impl Deref for ActivePageTable {
    type Target = Mapper;

    fn deref(&self) -> &Mapper {
        &self.mapper
    }
}

impl DerefMut for ActivePageTable {
    fn deref_mut(&mut self) -> &mut Mapper {
        &mut self.mapper
    }
}

impl ActivePageTable {
    pub unsafe fn new(_table_type: PageTableType) -> ActivePageTable {
        page_table_lock();
        ActivePageTable {
            mapper: Mapper::new(),
            locked: true,
        }
    }

    pub unsafe fn new_unlocked(_table_type: PageTableType) -> ActivePageTable {
        ActivePageTable {
            mapper: Mapper::new(),
            locked: false,
        }
    }

    pub fn switch(&mut self, new_table: InactivePageTable) -> InactivePageTable {
        let old_table = InactivePageTable {
            frame: Frame::containing_address(unsafe {
                RmmA::table()
            })
        };
        unsafe {
            RmmA::set_table(new_table.frame.start_address());
        }
        old_table
    }

    pub fn flush(&mut self, page: Page) {
        unsafe {
            RmmA::invalidate(page.start_address());
        }
    }

    pub fn flush_all(&mut self) {
        unsafe {
            RmmA::invalidate_all();
        }
    }

    pub fn with<F>(
        &mut self,
        table: &mut InactivePageTable,
        temporary_page: &mut TemporaryPage,
        f: F,
    ) where
        F: FnOnce(&mut Mapper),
    {
        {
            let backup = Frame::containing_address(unsafe {
                RmmA::table()
            });

            // map temporary_page to current p4 table
            let p4_table = temporary_page.map_table_frame(
                backup.clone(),
                PageFlags::new_table().write(true), //TODO: RISC-V will not like this
                self,
            );

            // overwrite recursive mapping
            self.p4_mut()[crate::RECURSIVE_PAGE_PML4].set(
                table.frame.clone(),
                PageFlags::new_table().write(true), //TODO: RISC-V will not like this
            );
            self.flush_all();

            // execute f in the new context
            f(self);

            // restore recursive mapping to original p4 table
            p4_table[crate::RECURSIVE_PAGE_PML4].set(
                backup,
                PageFlags::new_table().write(true), //TODO: RISC-V will not like this
            );
            self.flush_all();
        }

        temporary_page.unmap(self);
    }

    pub unsafe fn address(&self) -> usize {
        RmmA::table().data()
    }
}

impl Drop for ActivePageTable {
    fn drop(&mut self) {
        if self.locked {
            page_table_unlock();
            self.locked = false;
        }
    }
}

pub struct InactivePageTable {
    frame: Frame,
}

impl InactivePageTable {
    pub fn new(
        frame: Frame,
        active_table: &mut ActivePageTable,
        temporary_page: &mut TemporaryPage,
    ) -> InactivePageTable {
        {
            let table = temporary_page.map_table_frame(
                frame.clone(),
                PageFlags::new_table().write(true), //TODO: RISC-V will not like this
                active_table,
            );
            // now we are able to zero the table
            table.zero();
            // set up recursive mapping for the table
            table[crate::RECURSIVE_PAGE_PML4].set(
                frame.clone(),
                PageFlags::new_table().write(true), //TODO: RISC-V will not like this
            );
        }
        temporary_page.unmap(active_table);

        InactivePageTable { frame: frame }
    }

    pub unsafe fn from_address(address: usize) -> InactivePageTable {
        InactivePageTable {
<<<<<<< HEAD
            frame: Frame::containing_address(PhysicalAddress::new(cr3)),
=======
            p4_frame: Frame::containing_address(PhysicalAddress::new(address)),
>>>>>>> 17c26155
        }
    }

    pub unsafe fn address(&self) -> usize {
        self.frame.start_address().data()
    }
}

/// A virtual address.
#[derive(Copy, Clone, Debug, Eq, Ord, PartialEq, PartialOrd)]
pub struct VirtualAddress(usize);

#[derive(Debug, PartialEq)]
pub enum VirtualAddressType {
    User,
    Kernel
}

impl VirtualAddress {
    pub fn new(address: usize) -> Self {
        VirtualAddress(address)
    }

    pub fn data(&self) -> usize {
        self.0
    }

    pub fn get_type(&self) -> VirtualAddressType {
        if ((self.0 >> 48) & 0xffff) == 0xffff {
            VirtualAddressType::Kernel
        } else {
            VirtualAddressType::User
        }
    }
}

/// Page
#[derive(Debug, Clone, Copy, PartialEq, Eq, PartialOrd, Ord)]
pub struct Page {
    number: usize,
}

impl Page {
    pub fn start_address(self) -> VirtualAddress {
        VirtualAddress::new(self.number * PAGE_SIZE)
    }

    pub fn p4_index(self) -> usize {
        (self.number >> 27) & 0o777
    }

    pub fn p3_index(self) -> usize {
        (self.number >> 18) & 0o777
    }

    pub fn p2_index(self) -> usize {
        (self.number >> 9) & 0o777
    }

    pub fn p1_index(self) -> usize {
        self.number & 0o777
    }

    pub fn containing_address(address: VirtualAddress) -> Page {
        //TODO assert!(address.data() < 0x0000_8000_0000_0000 || address.data() >= 0xffff_8000_0000_0000,
        //    "invalid address: 0x{:x}", address.data());
        Page {
            number: address.data() / PAGE_SIZE,
        }
    }

    pub fn range_inclusive(start: Page, end: Page) -> PageIter {
        PageIter { start, end }
    }

    pub fn next(self) -> Page {
        Self {
            number: self.number + 1,
        }
    }
}

pub struct PageIter {
    start: Page,
    end: Page,
}

impl Iterator for PageIter {
    type Item = Page;

    fn next(&mut self) -> Option<Page> {
        if self.start <= self.end {
            let page = self.start;
            self.start = self.start.next();
            Some(page)
        } else {
            None
        }
    }
}<|MERGE_RESOLUTION|>--- conflicted
+++ resolved
@@ -11,17 +11,12 @@
 use self::mapper::{Mapper, PageFlushAll};
 use self::temporary_page::TemporaryPage;
 
-<<<<<<< HEAD
 pub use rmm::{
     Arch as RmmArch,
     PageFlags,
     PhysicalAddress,
-    VirtualAddress,
     X8664Arch as RmmA,
 };
-=======
-pub use rmm::PhysicalAddress;
->>>>>>> 17c26155
 
 pub mod entry;
 pub mod mapper;
@@ -375,11 +370,7 @@
 
     pub unsafe fn from_address(address: usize) -> InactivePageTable {
         InactivePageTable {
-<<<<<<< HEAD
-            frame: Frame::containing_address(PhysicalAddress::new(cr3)),
-=======
-            p4_frame: Frame::containing_address(PhysicalAddress::new(address)),
->>>>>>> 17c26155
+            frame: Frame::containing_address(PhysicalAddress::new(address)),
         }
     }
 
