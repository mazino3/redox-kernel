--- conflicted
+++ resolved
@@ -161,40 +161,24 @@
     };
 
     // Switch process states, TSS stack pointer, and store new context ID
-<<<<<<< HEAD
     if let Some((to_context_lock, to_ptr)) = to_context_lock {
         let to_context: &mut Context = &mut *to_ptr;
 
         from_context_guard.running = false;
         to_context.running = true;
-        if let Some(ref stack) = to_context.kstack {
-            gdt::set_tss_stack(stack.as_ptr() as usize + stack.len());
-        }
-        gdt::set_tcb(to_context.id.into());
-        CONTEXT_ID.store(to_context.id, Ordering::SeqCst);
-=======
-    if to_ptr as usize != 0 {
-        (*from_ptr).running = false;
-        (*to_ptr).running = true;
         #[cfg(target_arch = "x86_64")]
         {
-            if let Some(ref stack) = (*to_ptr).kstack {
+            if let Some(ref stack) = to_context.kstack {
                 gdt::set_tss_stack(stack.as_ptr() as usize + stack.len());
             }
-            gdt::set_tcb((*to_ptr).id.into());
+            gdt::set_tcb(to_context.id.into());
         }
         #[cfg(target_arch = "aarch64")]
         {
-            let pid = (*to_ptr).id.into();
-            (*to_ptr).arch.set_tcb(pid);
-        }
-        CONTEXT_ID.store((*to_ptr).id, Ordering::SeqCst);
-    }
-
-    if to_ptr as usize == 0 {
-        // No target was found, unset global lock and return
-        arch::CONTEXT_SWITCH_LOCK.store(false, Ordering::SeqCst);
->>>>>>> 17c26155
+            let pid = to_context.id.into();
+            to_context.arch.set_tcb(pid);
+        }
+        CONTEXT_ID.store(to_context.id, Ordering::SeqCst);
 
         if let Some(sig) = to_sig {
             // Signal was found, run signal handler
