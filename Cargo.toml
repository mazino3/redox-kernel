--- conflicted
+++ resolved
@@ -9,17 +9,10 @@
 crate-type = ["staticlib"]
 
 [dependencies]
-<<<<<<< HEAD
-bitflags = "1"
-clippy = { version = "*", optional = true }
-linked_list_allocator = "0.6.1"
-raw-cpuid = "3.0"
-=======
 bitflags = "1.0.3"
 clippy = { version = "0.0.209", optional = true }
 linked_list_allocator = "0.6.2"
 raw-cpuid = "4.0.0"
->>>>>>> c28c147a
 redox_syscall = { path = "syscall" }
 slab_allocator = { path = "slab_allocator", optional = true }
 spin = "0.4.8"
